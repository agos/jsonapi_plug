--- conflicted
+++ resolved
@@ -166,7 +166,6 @@
       fn {_relationship, options} ->
         relationship_view = Keyword.fetch!(options, :view)
 
-<<<<<<< HEAD
         if relationship_view.type() == type do
           relationship_view
         else
@@ -174,29 +173,6 @@
         end
       end
     )
-=======
-  def url_for(view, data, %Plug.Conn{} = conn) when is_nil(data) or is_list(data) do
-    URI.to_string(%URI{
-      scheme: scheme(conn),
-      host: host(conn),
-      port: port(conn),
-      path: Enum.join([view.namespace(), path_for(view)], "/")
-    })
-  end
-
-  def url_for(view, data, %Plug.Conn{} = conn) do
-    URI.to_string(%URI{
-      scheme: scheme(conn),
-      host: host(conn),
-      port: port(conn),
-      path: Enum.join([view.namespace(), path_for(view), view.id(data)], "/")
-    })
-  end
-
-  @spec url_for_rel(t(), data(), resource_type(), Conn.t() | nil) :: String.t()
-  def url_for_rel(view, data, rel_type, conn) do
-    "#{url_for(view, data, conn)}/relationships/#{rel_type}"
->>>>>>> 3b6631d4
   end
 
   @spec render(t(), data() | nil, Conn.t() | nil, Document.meta() | nil, options()) ::
@@ -220,59 +196,59 @@
     |> Conn.halt()
   end
 
+  @spec url_for_relationship(t(), Resource.t(), Conn.t() | nil, Resource.type()) :: String.t()
+  def url_for_relationship(view, resource, conn, relationship_type) do
+    Enum.join([url_for(view, resource, conn), "relationships", relationship_type], "/")
+  end
+
   @spec url_for(t(), data() | nil, Conn.t() | nil) :: String.t()
   def url_for(view, resource, conn) when is_nil(resource) or is_list(resource) do
     conn
-    |> render_url([view.path() || view.type()])
+    |> render_uri([view.path() || view.type()])
     |> to_string()
   end
 
   def url_for(view, resource, conn) do
     conn
-    |> render_url([view.path() || view.type(), view.id(resource)])
+    |> render_uri([view.path() || view.type(), view.id(resource)])
     |> to_string()
   end
 
-  defp render_url(
-         %Conn{private: %{jsonapi: %JSONAPI{} = jsonapi}, scheme: scheme, host: host},
-         path
-       ) do
-    namespace =
-      case API.get_config(jsonapi.api, :namespace) do
-        nil -> ""
-        namespace -> "/" <> namespace
-      end
-
+  defp render_uri(%Conn{} = conn, path) do
     %URI{
-      scheme: to_string(API.get_config(jsonapi.api, :scheme, scheme)),
-      host: API.get_config(jsonapi.api, :host, host),
-      path: Enum.join([namespace | path], "/")
+      scheme: scheme(conn),
+      host: host(conn),
+      path: Enum.join([namespace(conn) | path], "/"),
+      port: port(conn)
     }
   end
 
-  defp render_url(_conn, path), do: %URI{path: "/" <> Enum.join(path, "/")}
-
-  @spec url_for_relationship(t(), Resource.t(), Conn.t() | nil, Resource.type()) :: String.t()
-  def url_for_relationship(view, resource, conn, relationship_type) do
-    Enum.join([url_for(view, resource, conn), "relationships", relationship_type], "/")
-  end
-<<<<<<< HEAD
-=======
-
-  defp requested_fields_for_type(_view, _conn), do: nil
-
-  defp host(%Conn{host: host}),
-    do: Application.get_env(:jsonapi, :host, host)
-
-  defp port(%Conn{port: 0} = conn),
-    do: port(%{conn | port: URI.default_port(scheme(conn))})
-
-  defp port(%Conn{port: port}),
-    do: Application.get_env(:jsonapi, :port, port)
-
-  defp scheme(%Conn{scheme: scheme}),
-    do: Application.get_env(:jsonapi, :scheme, to_string(scheme))
-
-  defp path_for(view), do: view.path() || view.type()
->>>>>>> 3b6631d4
+  defp render_uri(_conn, path), do: %URI{path: "/" <> Enum.join(path, "/")}
+
+  defp scheme(%Conn{private: %{jsonapi: %JSONAPI{} = jsonapi}, scheme: scheme}),
+    do: to_string(API.get_config(jsonapi.api, :scheme, scheme))
+
+  defp scheme(_conn), do: nil
+
+  defp host(%Conn{private: %{jsonapi: %JSONAPI{} = jsonapi}, host: host}),
+    do: API.get_config(jsonapi.api, :host, host)
+
+  defp host(_conn), do: nil
+
+  defp namespace(%Conn{private: %{jsonapi: %JSONAPI{} = jsonapi}}) do
+    case API.get_config(jsonapi.api, :namespace) do
+      nil -> ""
+      namespace -> "/" <> namespace
+    end
+  end
+
+  defp namespace(_conn), do: ""
+
+  defp port(%Conn{private: %{jsonapi: %JSONAPI{} = jsonapi}, port: port} = conn) do
+    with port when not is_nil(port) <- API.get_config(jsonapi.api, :port, port) do
+      if port == URI.default_port(scheme(conn)), do: nil, else: port
+    end
+  end
+
+  defp port(_conn), do: nil
 end